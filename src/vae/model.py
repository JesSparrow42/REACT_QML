# model.py
import os
import torch
import numpy as np
import pytorch_lightning as pl
import matplotlib.pyplot as plt
from torch import nn
import torch.nn.functional as F
from torch.distributions import Distribution
from ptseries.models import PTGenerator  # your boson generator
from vae.utils import save_images, dice_loss, plot_molecule  # and any other helper functions as needed

### To do
# Parameter shift rule?
# Benchmarking - FID score/ KL - DONE(Maybe add MAE)
# QM9 - DONE

# -----------------------------
# VAE Components
# -----------------------------
class BosonPrior(Distribution):
    arg_constraints = {}
    has_rsample = True

    def __init__(self, boson_sampler, batch_size, latent_features, discriminator_iter=0, validate_args=None):
        super().__init__(validate_args=validate_args)
        self.boson_sampler = boson_sampler
        self.batch_size = batch_size
        self.latent_features = latent_features
        self.discriminator_iter = discriminator_iter

        if torch.cuda.is_available():
            self.device = torch.device('cuda')
        elif torch.backends.mps.is_available():
            self.device = torch.device('mps')
        else:
            self.device = torch.device('cpu')

    def rsample(self, sample_shape=torch.Size()):
        total_samples = (1 + self.discriminator_iter) * self.batch_size
        latent = self.boson_sampler.generate(total_samples).to(self.device)
        latent = torch.chunk(latent, 1 + self.discriminator_iter, dim=0)
        return latent

    def log_prob(self, z):
        mean = torch.zeros_like(z)
        std = torch.ones_like(z)
        log_scale = torch.log(std)
        log_prob = -0.5 * (
            ((z - mean) ** 2) / (std ** 2)
            + 2 * log_scale
            + torch.log(torch.tensor(2 * torch.pi, device=z.device))
        )
        return log_prob.sum(dim=-1)

class ReparameterizedDiagonalGaussian(Distribution):
    arg_constraints = {}
    has_rsample = True

    def __init__(self, mu: torch.Tensor, log_sigma: torch.Tensor, validate_args=None):
        super().__init__(validate_args=validate_args)
        self.mu = mu
        self.sigma = log_sigma.exp()

    def sample_epsilon(self) -> torch.Tensor:
        return torch.empty_like(self.mu).normal_()

    def sample(self) -> torch.Tensor:
        with torch.no_grad():
            return self.rsample()

    def rsample(self) -> torch.Tensor:
        epsilon = self.sample_epsilon()
        return self.mu + self.sigma * epsilon

    def log_prob(self, z: torch.Tensor) -> torch.Tensor:
        log_scale = torch.log(self.sigma)
        return -0.5 * (
            ((z - self.mu) ** 2) / (self.sigma ** 2)
            + 2 * log_scale
            + torch.log(torch.tensor(2 * torch.pi, device=z.device))
        )

class VariationalAutoencoder(nn.Module):
    def __init__(self, input_shape: torch.Size, latent_features: int, boson_sampler_params: dict = None):
        super().__init__()
        self.input_shape = input_shape
        self.latent_features = latent_features
        self.observation_features = int(np.prod(input_shape))  # e.g. 128x128 -> 16384

        self.encoder = nn.Sequential(
            nn.Linear(self.observation_features, 1024),
            nn.LeakyReLU(0.2),
            nn.Linear(1024, 512),
            nn.LeakyReLU(0.2),
            nn.Linear(512, 256),
            nn.LeakyReLU(0.2),
            nn.Linear(256, 2 * latent_features)
        )

        self.decoder = nn.Sequential(
            nn.Linear(latent_features, 256),
            nn.Tanh(),
            nn.Linear(256, 512),
            nn.Tanh(),
            nn.Linear(512, 1024),
            nn.Tanh(),
            nn.Linear(1024, self.observation_features)
        )

        self.boson_sampler_params = boson_sampler_params
        self.boson_sampler = None
        if boson_sampler_params is not None:
            self.boson_sampler = PTGenerator(**boson_sampler_params)

        self.register_buffer(
            'prior_params',
            torch.zeros(1, 2 * latent_features)
        )

    def posterior(self, x: torch.Tensor) -> Distribution:
        h_x = self.encoder(x)
        mu, log_sigma = h_x.chunk(2, dim=-1)
        return ReparameterizedDiagonalGaussian(mu, log_sigma)

    def prior(self, batch_size: int) -> Distribution:
        if self.boson_sampler is not None:
            return BosonPrior(
                boson_sampler=self.boson_sampler,
                batch_size=batch_size,
                latent_features=self.latent_features
            )
        else:
            prior_params = self.prior_params.expand(batch_size, -1)
            mu, log_sigma = prior_params.chunk(2, dim=-1)
            return ReparameterizedDiagonalGaussian(mu, log_sigma)

    def observation_model(self, z: torch.Tensor) -> Distribution:
        px_logits = self.decoder(z)
        px_logits = px_logits.view(-1, *self.input_shape)
        return torch.distributions.Bernoulli(logits=px_logits, validate_args=False)

    def forward(self, x: torch.Tensor):
        x = x.view(x.size(0), -1)
        qz = self.posterior(x)
        pz = self.prior(x.size(0))
        z = qz.rsample()
        px = self.observation_model(z)
        return {'px': px, 'pz': pz, 'qz': qz, 'z': z}

class VariationalInference(nn.Module):
    def __init__(self, beta=1.0):
        super().__init__()
        self.beta = beta

    def forward(self, model, x, target=None):
        outputs = model(x)
        px, pz, qz, z = outputs['px'], outputs['pz'], outputs['qz'], outputs['z']

        def reduce_sum(tensor):
            return tensor.view(tensor.size(0), -1).sum(dim=1)

        if target is None:
            x_target = x.view(x.size(0), *model.input_shape)
        else:
            x_target = target

        log_px = reduce_sum(px.log_prob(x_target))
        log_pz = reduce_sum(pz.log_prob(z))
        log_qz = reduce_sum(qz.log_prob(z))

        kl = log_qz - log_pz
        beta_elbo = log_px - self.beta * kl
        loss = -beta_elbo.mean()

        diagnostics = {
            'elbo': (log_px - kl).detach(),
            'log_px': log_px.detach(),
            'kl': kl.detach()
        }
        return loss, diagnostics, outputs

class VAE_Lightning(pl.LightningModule):
    def __init__(self, boson_params_to_use, lr, latent_features, output_dir_orig, output_dir_reco):
        super().__init__()
        self.save_hyperparameters()
        self.lr = lr
        self.output_dir_orig = output_dir_orig
        self.output_dir_reco = output_dir_reco
        self.latent_features = latent_features

        self.vae = VariationalAutoencoder(
            input_shape=torch.Size([128, 128]),
            latent_features=self.hparams.latent_features,
            boson_sampler_params=self.hparams.boson_params_to_use
        )
        self.vi = VariationalInference(beta=1.0)

    def forward(self, x):
        return self.vae(x)

    def training_step(self, batch, batch_idx):
        pet_image, ct_image = batch
        pet_image_flat = pet_image.view(pet_image.size(0), -1).to(self.device)
        ct_image_target = ct_image[:, 0, :, :].to(self.device)
        ct_image_target = F.interpolate(ct_image_target.unsqueeze(1),
                                        size=self.vae.input_shape,
                                        mode='bilinear',
                                        align_corners=False).squeeze(1)

        loss, diagnostics, outputs = self.vi(self.vae, pet_image_flat, target=ct_image_target)
        self.log('train_loss', loss, on_step=True, on_epoch=True, prog_bar=True)
        return loss

    def validation_step(self, batch, batch_idx):
        pet_image, ct_image = batch
        pet_image_flat = pet_image.view(pet_image.size(0), -1).to(self.device)
        ct_image_target = ct_image[:, 0, :, :].to(self.device)
        # Interpolate to match the VAE's expected input shape (e.g., 128x128)
        ct_image_target = F.interpolate(ct_image_target.unsqueeze(1),
                                        size=self.vae.input_shape,
                                        mode='bilinear',
                                        align_corners=False).squeeze(1)

        loss, diagnostics, outputs = self.vi(self.vae, pet_image_flat, target=ct_image_target)
        self.log('validation_loss', loss, on_step=False, on_epoch=True, prog_bar=True)

        if batch_idx == 0:
            print(f"Validation step at epoch {self.current_epoch}")
            with torch.no_grad():
                reconstructed_ct = outputs["px"].probs.cpu().numpy()
                original_ct = ct_image_target.cpu().numpy()
                # Use the VAE's input shape as the expected shape (e.g., (128,128))
                from vae.utils import save_images
                save_images(original_ct, reconstructed_ct, self.output_dir_orig, self.output_dir_reco, self.current_epoch,
                            expected_shape=tuple(self.vae.input_shape))
        return loss

    def configure_optimizers(self):
        return torch.optim.Adam(self.vae.parameters(), lr=self.lr)


###############################
# Graph VAE Model and Lightning Module
###############################

class GraphVAE(nn.Module):
    def __init__(self, latent_features: int, max_nodes: int, node_feature_dim: int = 1,
                 position_dim: int = 3, hidden_dim: int = 64):
        """
        A simple Graph VAE.
        """
        super().__init__()
        self.latent_features = latent_features
        self.max_nodes = max_nodes
        self.input_dim = node_feature_dim + position_dim  # e.g. 1+3 = 4
        # Encoder
        self.node_encoder = nn.Sequential(
            nn.Linear(self.input_dim, hidden_dim),
            nn.ReLU(),
            nn.Linear(hidden_dim, hidden_dim)
        )
        self.graph_encoder = nn.Sequential(
            nn.Linear(hidden_dim, hidden_dim),
            nn.ReLU()
        )
        self.fc_mu = nn.Linear(hidden_dim, latent_features)
        self.fc_logvar = nn.Linear(hidden_dim, latent_features)
        # Decoder
        self.decoder_fc = nn.Sequential(
            nn.Linear(latent_features, hidden_dim),
            nn.ReLU(),
            nn.Linear(hidden_dim, max_nodes * self.input_dim)
        )
<<<<<<< HEAD

=======
>>>>>>> 5736dda4
    def encode(self, node_features, node_positions, mask):
        x = torch.cat([node_features, node_positions], dim=-1)  # (B, N, 4)
        B, N, _ = x.size()
        h = self.node_encoder(x.view(B * N, self.input_dim))
        h = h.view(B, N, -1)
        mask_expanded = mask.unsqueeze(-1)
        h = h * mask_expanded
        sum_h = h.sum(dim=1)
        counts = mask_expanded.sum(dim=1)
        pooled = sum_h / (counts + 1e-6)
        pooled = self.graph_encoder(pooled)
        mu = self.fc_mu(pooled)
        logvar = self.fc_logvar(pooled)
        return mu, logvar
<<<<<<< HEAD

=======
>>>>>>> 5736dda4
    def reparameterize(self, mu, logvar):
        std = torch.exp(0.5 * logvar)
        eps = torch.randn_like(std)
        return mu + eps * std
<<<<<<< HEAD

=======
>>>>>>> 5736dda4
    def decode(self, z):
        B = z.size(0)
        out = self.decoder_fc(z)
        out = out.view(B, self.max_nodes, self.input_dim)
        return out
<<<<<<< HEAD

=======
>>>>>>> 5736dda4
    def forward(self, node_features, node_positions, mask):
        mu, logvar = self.encode(node_features, node_positions, mask)
        z = self.reparameterize(mu, logvar)
        recon = self.decode(z)
        return recon, mu, logvar

class GraphVAE_Lightning(pl.LightningModule):
<<<<<<< HEAD
    def __init__(self, latent_features: int, max_nodes: int, lr: float = 1e-3,
                 output_dir_orig: str = "orig_molecules", output_dir_reco: str = "reco_molecules"):
=======
    def __init__(self, latent_features: int, max_nodes: int, lr: float = 1e-3):
>>>>>>> 5736dda4
        super().__init__()
        self.save_hyperparameters()
        self.model = GraphVAE(latent_features=latent_features, max_nodes=max_nodes)
        self.lr = lr
<<<<<<< HEAD
        self.output_dir_orig = output_dir_orig
        self.output_dir_reco = output_dir_reco

        os.makedirs(self.output_dir_orig, exist_ok=True)
        os.makedirs(self.output_dir_reco, exist_ok=True)

    def forward(self, batch):
        recon, mu, logvar = self.model(batch["node_features"], batch["node_positions"], batch["mask"])
        return recon, mu, logvar

=======
    def forward(self, batch):
        recon, mu, logvar = self.model(batch["node_features"], batch["node_positions"], batch["mask"])
        return recon, mu, logvar
>>>>>>> 5736dda4
    def compute_loss(self, recon, batch, mu, logvar):
        recon_feat = recon[..., :1]
        recon_pos = recon[..., 1:]
        mask = batch["mask"].unsqueeze(-1)
        loss_feat = F.mse_loss(recon_feat * mask, batch["node_features"] * mask, reduction="sum")
        loss_pos = F.mse_loss(recon_pos * mask, batch["node_positions"] * mask, reduction="sum")
        recon_loss = (loss_feat + loss_pos) / mask.sum()
        kl_loss = -0.5 * torch.mean(torch.sum(1 + logvar - mu.pow(2) - logvar.exp(), dim=1))
        return recon_loss + kl_loss, recon_loss, kl_loss
<<<<<<< HEAD

=======
>>>>>>> 5736dda4
    def training_step(self, batch, batch_idx):
        recon, mu, logvar = self.forward(batch)
        loss, recon_loss, kl_loss = self.compute_loss(recon, batch, mu, logvar)
        self.log("train_loss", loss, prog_bar=True)
        return loss
<<<<<<< HEAD

    def compute_mae(self, recon, batch):
        recon_feat = recon[..., :1]
        recon_pos = recon[..., 1:]
        mask = batch["mask"].unsqueeze(-1)
        mae_feat = torch.abs(recon_feat * mask - batch["node_features"] * mask).sum() / mask.sum()
        mae_pos = torch.abs(recon_pos * mask - batch["node_positions"] * mask).sum() / mask.sum()
        return mae_feat + mae_pos

    def validation_step(self, batch, batch_idx):
        recon, mu, logvar = self.forward(batch)
        loss, _, _ = self.compute_loss(recon, batch, mu, logvar)
        mae = self.compute_mae(recon, batch)
        self.log("val_loss", loss, prog_bar=True)
        self.log("val_mae", mae, prog_bar=True)

        if batch_idx == 0:
            print(f"Validation step at epoch {self.current_epoch}")
            with torch.no_grad():
                mask = batch["mask"][0].bool()
                orig_positions = batch["node_positions"][0][mask].detach().cpu().numpy()
                orig_features = batch["node_features"][0][mask].detach().cpu().numpy()

                recon_positions = recon[0, mask, 1:].detach().cpu().numpy()
                recon_features = recon[0, mask, :1].detach().cpu().numpy()

                orig_filepath = os.path.join(self.output_dir_orig, f"original_molecule_epoch_{self.current_epoch}.png")
                reco_filepath = os.path.join(self.output_dir_reco, f"generated_molecule_epoch_{self.current_epoch}.png")

                try:
                    plot_molecule(orig_positions, orig_features, orig_filepath)
                    plot_molecule(recon_positions, recon_features, reco_filepath)

                    print(f"Saved original molecule to: {orig_filepath}")
                    print(f"Saved reconstructed molecule to: {reco_filepath}")
                except Exception as e:
                    print(f"Error saving molecule plot: {e}")

        return loss

    def configure_optimizers(self):
        return torch.optim.Adam(self.parameters(), lr=self.lr)
=======
    def validation_step(self, batch, batch_idx):
        recon, mu, logvar = self.forward(batch)
        loss, _, _ = self.compute_loss(recon, batch, mu, logvar)
        self.log("val_loss", loss, prog_bar=True)
        return loss
    def configure_optimizers(self):
        return torch.optim.Adam(self.parameters(), lr=self.lr)

>>>>>>> 5736dda4

# -----------------------------
# GAN Components
# -----------------------------
class Generator(nn.Module):
    """Modified U-Net without upstream"""
    def __init__(self, latent_dim, output_size=32):
        super(Generator, self).__init__()
        self.latent_dim = latent_dim
        self.output_size = output_size

        self.fc = nn.Sequential(
            nn.Linear(latent_dim, 512 * 8* 8),
            nn.ReLU(inplace=True)
        )

        self.dec1 = self.conv_block(512, 256) # 8 -> 16
        self.dec2 = self.conv_block(256, 128) # 16 -> 32
        self.dec3 = self.conv_block(128, 64) # 32 -> 64
        self.dec4 = self.conv_block(64,32) # 64 -> 128
        self.dec4 = nn.ConvTranspose2d(32, 1, kernel_size=4, stride=2, padding=1)

    def conv_block(self, in_channels, out_channels):
        return nn.Sequential(
            nn.ConvTranspose2d(in_channels, out_channels, kernel_size=4, stride=2, padding=1),
            nn.ReLU(inplace=True)
        )

    def forward(self, z):
        x = self.fc(z)
        x = x.view(-1, 512, 8, 8)
        x = self.dec1(x)
        x = self.dec2(x)
        x = self.dec3(x)
        x = self.dec4(x)
        return torch.sigmoid(x)

class Discriminator(nn.Module):
    def __init__(self):
        super(Discriminator, self).__init__()
        self.model = nn.Sequential(
             nn.ZeroPad2d(2),
             nn.Conv2d(1, 32, kernel_size=4, stride=2, padding=1, bias=False), # 128 -> 64
             nn.LeakyReLU(0.2, inplace=True),
             nn.Conv2d(32, 64, kernel_size=4, stride=2, padding=1, bias=False), # 64 -> 32
             nn.LeakyReLU(0.2, inplace=True),
             nn.Conv2d(64, 128, kernel_size=4, stride=2, padding=1, bias=False), # 32 -> 16
             nn.LeakyReLU(0.2, inplace=True),
             nn.Conv2d(128, 256, kernel_size=4, stride=2, padding=1, bias=False), # 16 -> 8
             nn.LeakyReLU(0.2, inplace=True),
             nn.Conv2d(256, 512, kernel_size=4, stride=2, padding=1, bias=False), # 8 -> 4
             nn.LeakyReLU(0.2, inplace=True),
             nn.Conv2d(512, 1, kernel_size=4, stride=1, padding=0, bias=False), # 4 -> 1
         )

    def forward(self, x):
        x = x.to(torch.float32)
        # Remove singleton dimensions from output
        return self.model(x).squeeze()

class GAN_Lightning(pl.LightningModule):
    def __init__(self, boson_sampler_params, gen_lr, disc_lr, latent_dim, output_size=64, output_dir="gan_images",
                 pretrain_gen_epochs=250, pretrain_disc_epochs=50):
        super().__init__()
        self.save_hyperparameters(ignore=["output_dir"])
        self.gen_lr = gen_lr
        self.disc_lr = disc_lr
        self.latent_dim = latent_dim
        self.output_dir = output_dir

        # Pretraining epochs (generator, then discriminator)
        self.pretrain_gen_epochs = pretrain_gen_epochs
        self.pretrain_disc_epochs = pretrain_disc_epochs

        self.generator = Generator(latent_dim, output_size=output_size)
        self.discriminator = Discriminator()

        # Use PTGenerator for latent sampling if provided; otherwise, fallback to Gaussian noise.
        self.latent_space = PTGenerator(**boson_sampler_params) if boson_sampler_params is not None else None

        # Disable automatic optimization for manual control with multiple optimizers.
        self.automatic_optimization = False

        # These will be set in on_train_start
        self.scaler_gen = None
        self.scaler_disc = None

    def on_train_start(self):
        # Initialize AMP GradScalers if running on CUDA.
        if self.device.type == "cuda":
            self.scaler_gen = torch.cuda.amp.GradScaler()
            self.scaler_disc = torch.cuda.amp.GradScaler()
        else:
            self.scaler_gen = None
            self.scaler_disc = None

    def forward(self, z):
        return self.generator(z)

    def sample_latent(self, batch_size):
        if self.latent_space is not None:
            latent = self.latent_space.generate(batch_size).to(self.device)
        else:
            latent = torch.randn(batch_size, self.latent_dim, device=self.device)
        return latent

    def training_step(self, batch, batch_idx):
        opt_disc, opt_gen = self.optimizers()
        real_images = batch[1].to(self.device)
        # Downscale real images to 128x128 and normalize.
        real_downscaled = F.interpolate(real_images, size=(128,128), mode='bilinear')
        real_downscaled = (real_downscaled - real_downscaled.min()) / (
            real_downscaled.max() - real_downscaled.min() + 1e-8)
        batch_size = real_images.size(0)

        # -------------------------
        # Phase 1: Generator Pre-training
        # -------------------------
        if self.current_epoch < self.pretrain_gen_epochs:
            if self.current_epoch == 0 and batch_idx == 0:
                print("Starting generator pre-training phase.")
            # Freeze discriminator
            for p in self.discriminator.parameters():
                p.requires_grad = False
            latent = self.sample_latent(batch_size)
            if self.scaler_gen:
                with torch.cuda.amp.autocast():
                    generated_ct = self.generator(latent)
                    fake_output_for_gen = self.discriminator(generated_ct)
                    # Use BCE with logits in pre-training with lower adversarial weight
                    adversarial_loss = F.binary_cross_entropy_with_logits(
                        fake_output_for_gen, torch.ones_like(fake_output_for_gen))
                    gen_loss = F.l1_loss(generated_ct, real_downscaled) + 0.1 * adversarial_loss
                opt_gen.zero_grad()
                self.scaler_gen.scale(gen_loss).backward()
                self.scaler_gen.step(opt_gen)
                self.scaler_gen.update()
            else:
                generated_ct = self.generator(latent)
                fake_output_for_gen = self.discriminator(generated_ct)
                adversarial_loss = F.binary_cross_entropy_with_logits(
                    fake_output_for_gen, torch.ones_like(fake_output_for_gen))
                gen_loss = F.l1_loss(generated_ct, real_downscaled) + 0.1 * adversarial_loss
                opt_gen.zero_grad()
                gen_loss.backward()
                opt_gen.step()
            self.log("gen_loss", gen_loss, prog_bar=True)
            return {"gen_loss": gen_loss}

        # -------------------------
        # Phase 2: Discriminator Pre-training
        # -------------------------
        elif self.current_epoch < (self.pretrain_gen_epochs + self.pretrain_disc_epochs):
            if self.current_epoch == self.pretrain_gen_epochs and batch_idx == 0:
                print("Starting discriminator pre-training phase.")
            # Unfreeze discriminator
            for p in self.discriminator.parameters():
                p.requires_grad = True
            # Optionally drop discriminator LR at a chosen sub-epoch (e.g. at pretrain_gen_epochs + 25)
            if self.current_epoch == (self.pretrain_gen_epochs + 25) and batch_idx == 0:
                for g in opt_disc.param_groups:
                    g["lr"] = self.disc_lr * 0.1
            latent = self.sample_latent(batch_size)
            fake_images = self.generator(latent).detach()
            if self.scaler_disc:
                with torch.cuda.amp.autocast():
                    real_output = self.discriminator(real_images)
                    fake_output = self.discriminator(fake_images)
                    disc_loss = (dice_loss(real_output, torch.ones_like(real_output)) +
                                 dice_loss(fake_output, torch.zeros_like(fake_output)))
                opt_disc.zero_grad()
                self.scaler_disc.scale(disc_loss).backward()
                self.scaler_disc.step(opt_disc)
                self.scaler_disc.update()
            else:
                real_output = self.discriminator(real_images)
                fake_output = self.discriminator(fake_images)
                disc_loss = (dice_loss(real_output, torch.ones_like(real_output)) +
                             dice_loss(fake_output, torch.zeros_like(fake_output)))
                opt_disc.zero_grad()
                disc_loss.backward()
                opt_disc.step()
            self.log("disc_loss", disc_loss, prog_bar=True)
            return {"disc_loss": disc_loss}

        # -------------------------
        # Phase 3: Main Training (Joint Updates)
        # -------------------------
        else:
            if self.current_epoch == (self.pretrain_gen_epochs + self.pretrain_disc_epochs) and batch_idx == 0:
                print("Starting main training phase (joint updates).")
            # --- Discriminator Update ---
            for p in self.discriminator.parameters():
                p.requires_grad = True
            latent_disc = self.sample_latent(batch_size)
            fake_images = self.generator(latent_disc).detach()
            if self.scaler_disc:
                with torch.cuda.amp.autocast():
                    real_output = self.discriminator(real_images)
                    fake_output = self.discriminator(fake_images)
                    disc_loss = (dice_loss(real_output, torch.ones_like(real_output)) +
                                 dice_loss(fake_output, torch.zeros_like(fake_output)))
                opt_disc.zero_grad()
                self.scaler_disc.scale(disc_loss).backward()
                self.scaler_disc.step(opt_disc)
                self.scaler_disc.update()
            else:
                real_output = self.discriminator(real_images)
                fake_output = self.discriminator(fake_images)
                disc_loss = (dice_loss(real_output, torch.ones_like(real_output)) +
                             dice_loss(fake_output, torch.zeros_like(fake_output)))
                opt_disc.zero_grad()
                disc_loss.backward()
                opt_disc.step()

            # --- Generator Update ---
            # Freeze discriminator for generator update
            for p in self.discriminator.parameters():
                p.requires_grad = False
            latent_gen = self.sample_latent(batch_size)
            if self.scaler_gen:
                with torch.cuda.amp.autocast():
                    generated_ct = self.generator(latent_gen)
                    fake_output_for_gen = self.discriminator(generated_ct)
                    adversarial_loss = dice_loss(fake_output_for_gen, torch.ones_like(fake_output_for_gen))
                    gen_loss = F.l1_loss(generated_ct, real_downscaled) + 0.2 * adversarial_loss
                opt_gen.zero_grad()
                self.scaler_gen.scale(gen_loss).backward()
                self.scaler_gen.step(opt_gen)
                self.scaler_gen.update()
            else:
                generated_ct = self.generator(latent_gen)
                fake_output_for_gen = self.discriminator(generated_ct)
                adversarial_loss = dice_loss(fake_output_for_gen, torch.ones_like(fake_output_for_gen))
                gen_loss = F.l1_loss(generated_ct, real_downscaled) + 0.2 * adversarial_loss
                opt_gen.zero_grad()
                gen_loss.backward()
                opt_gen.step()

            self.log("disc_loss", disc_loss, prog_bar=True)
            self.log("gen_loss", gen_loss, prog_bar=True)
            # Optionally, print summary statistics for debugging:
            # print(generated_ct.min(), generated_ct.max(), generated_ct.mean())
            return {"disc_loss": disc_loss, "gen_loss": gen_loss}

    def validation_step(self, batch, batch_idx):
        pet_images, ct_images = batch
        ct_images = ct_images.to(self.device)
        batch_size = ct_images.size(0)

        latent = self.sample_latent(batch_size)
        with torch.no_grad():
            generated_ct = self.generator(latent)

        data_real_downscaled = F.interpolate(ct_images, size=(64, 64), mode='nearest')
        data_real_downscaled = (data_real_downscaled - data_real_downscaled.min()) / (
            data_real_downscaled.max() - data_real_downscaled.min() + 1e-8)
        generated_ct = (generated_ct - generated_ct.min()) / (generated_ct.max() - generated_ct.min() + 1e-8)

        # Save images (for the first batch only)
        if batch_idx == 0:
            os.makedirs(self.output_dir, exist_ok=True)
            for i in range(batch_size):
                real_img = data_real_downscaled[i].cpu().numpy().squeeze()
                gen_img = generated_ct[i].cpu().numpy().squeeze()
                plt.imsave(os.path.join(self.output_dir, f'epoch_{self.current_epoch}_original_{i}.png'),
                           real_img, cmap='gray')
                plt.imsave(os.path.join(self.output_dir, f'epoch_{self.current_epoch}_reconstructed_{i}.png'),
                           gen_img, cmap='gray')

        with torch.no_grad():
            fake_output = self.discriminator(generated_ct)
            adversarial_loss = dice_loss(fake_output, torch.ones_like(fake_output))
            gen_loss = F.l1_loss(generated_ct, data_real_downscaled) + 0.2 * adversarial_loss
        self.log("val_gen_loss", gen_loss, prog_bar=True)
        return {"val_gen_loss": gen_loss}

    def configure_optimizers(self):
        disc_optimizer = torch.optim.Adam(self.discriminator.parameters(), lr=self.disc_lr)
        gen_optimizer = torch.optim.Adam(self.generator.parameters(), lr=self.gen_lr)
        return [disc_optimizer, gen_optimizer]


class UNetBlockUp(nn.Module):
    """
    One up-sampling block: up-conv -> concat -> Conv -> Conv.
    Now accepts skip connection channels explicitly.
    """
    def __init__(self, in_channels, skip_channels, out_channels):
        super().__init__()
        # upconv reduces channel count from in_channels to out_channels
        self.upconv = nn.ConvTranspose2d(in_channels, out_channels, kernel_size=2, stride=2)
        # After concatenation, channels = out_channels (from upconv) + skip_channels
        self.conv1 = nn.Conv2d(out_channels + skip_channels, out_channels, kernel_size=3, padding=1)
        self.conv2 = nn.Conv2d(out_channels, out_channels, kernel_size=3, padding=1)
        self.bn1 = nn.BatchNorm2d(out_channels)
        self.bn2 = nn.BatchNorm2d(out_channels)
        self.relu = nn.ReLU(inplace=True)

    def forward(self, x, skip):
        x = self.upconv(x)
        # If spatial dimensions differ slightly due to pooling/cropping, adjust them.
        if x.shape[2:] != skip.shape[2:]:
            diffY = skip.size()[2] - x.size()[2]
            diffX = skip.size()[3] - x.size()[3]
            skip = skip[:, :, diffY // 2 : diffY // 2 + x.size()[2], diffX // 2 : diffX // 2 + x.size()[3]]
        x = torch.cat([x, skip], dim=1)
        x = self.relu(self.bn1(self.conv1(x)))
        x = self.relu(self.bn2(self.conv2(x)))
        return x

class UNetBlockDown(nn.Module):
    """
    One down-sampling block: Conv -> Conv -> optional down-sample.
    """
    def __init__(self, in_channels, out_channels, pool=True):
        super().__init__()
        self.pool = pool
        self.conv1 = nn.Conv2d(in_channels, out_channels, kernel_size=3, padding=1)
        self.conv2 = nn.Conv2d(out_channels, out_channels, kernel_size=3, padding=1)
        self.bn1 = nn.BatchNorm2d(out_channels)
        self.bn2 = nn.BatchNorm2d(out_channels)
        self.relu = nn.ReLU(inplace=True)
        self.pool_layer = nn.MaxPool2d(kernel_size=2, stride=2) if pool else nn.Identity()

    def forward(self, x):
        x = self.relu(self.bn1(self.conv1(x)))
        x = self.relu(self.bn2(self.conv2(x)))
        before_pool = x
        if self.pool:
            x = self.pool_layer(x)
        return x, before_pool

class UNetGenerator(nn.Module):
    def __init__(self, in_channels=1, out_channels=1, base_filters=64):
        super().__init__()
        # Encoder
        self.down1 = UNetBlockDown(in_channels, base_filters, pool=False)              # out: 64
        self.down2 = UNetBlockDown(base_filters, base_filters * 2, pool=True)            # out: 128
        self.down3 = UNetBlockDown(base_filters * 2, base_filters * 4, pool=True)        # out: 256
        self.down4 = UNetBlockDown(base_filters * 4, base_filters * 8, pool=True)        # out: 512

        # Decoder
        # Note: The skip connection in each up block is taken from the same block's "before pooling" output.
        # For down4, skip4 has 512 channels, so we set skip_channels accordingly.
        self.up1 = UNetBlockUp(in_channels=base_filters * 8, skip_channels=base_filters * 8, out_channels=base_filters * 4)
        self.up2 = UNetBlockUp(in_channels=base_filters * 4, skip_channels=base_filters * 4, out_channels=base_filters * 2)
        self.up3 = UNetBlockUp(in_channels=base_filters * 2, skip_channels=base_filters * 2, out_channels=base_filters)

        # Final conv => out_channels
        self.final_conv = nn.Conv2d(base_filters, out_channels, kernel_size=1)

    def forward(self, x):
        x1, skip1 = self.down1(x)  # skip1: (B,64,H,W)
        x2, skip2 = self.down2(x1) # skip2: (B,128,H,W)
        x3, skip3 = self.down3(x2) # skip3: (B,256,H/2,W/2)
        x4, skip4 = self.down4(x3) # skip4: (B,512,H/4,W/4)
        # Decoder: each up block gets the corresponding skip connection.
        # Here, x4 (B,512,H/8,W/8) is upsampled and concatenated with skip4 (B,512,H/4,W/4)
        x = self.up1(x4, skip4)  # After up1, output: (B,256,H/4,W/4)
        x = self.up2(x, skip3)   # After up2, output: (B,128,H/2,W/2)
        x = self.up3(x, skip2)   # After up3, output: (B,64,H,W)
        out = self.final_conv(x)
        return torch.sigmoid(out)


class UNetLightning(pl.LightningModule):
    """
    A LightningModule using U-Net to predict CT images from PET.
    This version resizes CT targets to match the UNet output size.
    """
    def __init__(self, lr, output_dir):
        super().__init__()
        self.save_hyperparameters()
        self.lr = lr
        self.output_dir = output_dir
        self.model = UNetGenerator(in_channels=1, out_channels=1, base_filters=64)
        self.loss_fn = nn.L1Loss()

    def forward(self, x):
        return self.model(x)

    def training_step(self, batch, batch_idx):
        pet_image, ct_image = batch
        pred_ct = self.model(pet_image)
        # Resize CT images to match the predicted output size
        ct_image_resized = F.interpolate(ct_image, size=pred_ct.shape[-2:], mode='bilinear', align_corners=False)
        loss = self.loss_fn(pred_ct, ct_image_resized)
        self.log("train_loss", loss, on_step=True, on_epoch=True, prog_bar=True)
        return loss

    def validation_step(self, batch, batch_idx):
        pet_image, ct_image = batch
        pred_ct = self.model(pet_image)
        # Resize CT images to match the predicted output size
        ct_image_resized = F.interpolate(ct_image, size=pred_ct.shape[-2:], mode='bilinear', align_corners=False)
        loss = self.loss_fn(pred_ct, ct_image_resized)
        self.log("val_loss", loss, prog_bar=True)

        # Save images for visualization on the first batch
        if batch_idx == 0:
            # Detach and move to CPU
            generated_ct = pred_ct.detach().cpu().numpy()
            target_images = ct_image_resized.detach().cpu().numpy()

            # Squeeze the channel dimension if present (e.g. shape: (B, 1, H, W) -> (B, H, W))
            if generated_ct.shape[1] == 1:
                generated_ct = generated_ct.squeeze(1)
            if target_images.shape[1] == 1:
                target_images = target_images.squeeze(1)

            from vae.utils import save_images
            save_images(
                target_images,             # ground truth
                generated_ct,              # predicted
                self.output_dir_orig,
                self.output_dir_reco,
                self.current_epoch,
                expected_shape=tuple(pred_ct.shape[-2:])
            )

        return loss

    def configure_optimizers(self):
        return torch.optim.Adam(self.parameters(), lr=self.hparams.lr)


# --- Diffusion Lightning Module ---
class DiffusionLightning(pl.LightningModule):
    def __init__(self, boson_params_to_use, lr, latent_features, output_dir_orig, output_dir_reco, discriminator_iter=0):
        """
        Required parameters:
          - boson_params_to_use: dictionary for boson sampler (or None for Gaussian)
          - lr: learning rate
          - latent_features: number of latent features for the prior
          - output_dir: directory to save images
        Other diffusion parameters (image size, timesteps, beta schedule) are defined here.
        """
        super().__init__()
        self.save_hyperparameters()
        self.lr = lr
        self.output_dir_orig = output_dir_orig
        self.output_dir_reco = output_dir_reco
        self.discriminator_iter = discriminator_iter

        # Set up boson sampler if provided.
        self.boson_sampler = None
        if boson_params_to_use is not None:
            self.boson_sampler = PTGenerator(**boson_params_to_use)
        self.latent_features = latent_features

        # Hard-coded settings:
        self.image_size = (128, 128)
        self.timesteps = 1000
        self.beta_start = 1e-4
        self.beta_end = 0.02
        # We'll condition on PET so:
        #   - The U-Net input is [PET, noisy CT] with 2 channels.
        self.in_channels = 2
        self.out_channels = 1
        self.base_filters = 64

        # Build U-Net with in_channels=2
        self.unet = UNetGenerator(in_channels=self.in_channels,
                                  out_channels=self.out_channels,
                                  base_filters=self.base_filters)

        # Noise schedule
        betas = torch.linspace(self.beta_start, self.beta_end, self.timesteps)
        self.register_buffer('betas', betas)
        alphas = 1.0 - betas
        alpha_bars = torch.cumprod(alphas, dim=0)
        self.register_buffer('alpha_bars', alpha_bars)

        # Prior parameters for Gaussian prior
        prior_init = torch.zeros(1, 2 * self.latent_features)
        self.register_buffer("prior_params", prior_init)

        required_dim = self.image_size[0] * self.image_size[1] * self.out_channels
        if self.latent_features != required_dim:
            self.noise_projector = nn.Linear(self.latent_features, required_dim)
        else:
            self.noise_projector = None

        self.loss_fn = nn.MSELoss()

    def prior(self, batch_size: int) -> Distribution:
        if self.boson_sampler is not None:
            return BosonPrior(boson_sampler=self.boson_sampler,
                              batch_size=batch_size,
                              latent_features=self.latent_features)
        else:
            prior_params = self.prior_params.expand(batch_size, -1)
            mu, log_sigma = prior_params.chunk(2, dim=-1)
            return ReparameterizedDiagonalGaussian(mu, log_sigma)

    def q_sample(self, ct_clean, t):
        """
        Add noise to the clean CT image (ct_clean) at timestep t.
        Returns:
          x_t: Noisy CT image,
          noise: Noise that was added,
          sqrt_alpha_bar, sqrt_one_minus_alpha_bar: scaling factors.
        """
        dist = self.prior(batch_size=ct_clean.size(0))
        noise = dist.rsample()  # This returns a tuple when discriminator_iter > 0
        # Extract the first tensor from the tuple if necessary
        if isinstance(noise, (tuple, list)):
            noise = noise[0]

        if self.noise_projector is not None:
            noise = self.noise_projector(noise)
        noise = noise.view(ct_clean.size(0), ct_clean.size(1), self.image_size[0], self.image_size[1])
        sqrt_alpha_bar = self.alpha_bars[t].sqrt().view(-1, 1, 1, 1)
        sqrt_one_minus_alpha_bar = (1 - self.alpha_bars[t]).sqrt().view(-1, 1, 1, 1)
        x_t = sqrt_alpha_bar * ct_clean + sqrt_one_minus_alpha_bar * noise
        return x_t, noise, sqrt_alpha_bar, sqrt_one_minus_alpha_bar



    def forward(self, pet_image, ct_clean, t):
        """
        For inference you can provide a PET image and a CT image (or noise schedule t) 
        to predict noise. In training, we add noise to the CT.
        """
        # Add noise to CT
        x_t, noise, _, _ = self.q_sample(ct_clean, t)
        # Concatenate conditioning PET image with noisy CT along channel dimension.
        # Assume pet_image has shape (B, 1, H, W) and ct_clean (or x_t) is (B, 1, H, W)
        cond_input = torch.cat([pet_image, x_t], dim=1)  # shape: (B, 2, H, W)
        noise_pred = self.unet(cond_input)
        return noise_pred, noise

    def training_step(self, batch, batch_idx):
        # batch: (pet_image, ct_image)
        pet_image, ct_image = batch
        # Resize both images to (128,128)
        pet_image = F.interpolate(pet_image, size=self.image_size, mode='bilinear', align_corners=False)
        ct_image = F.interpolate(ct_image, size=self.image_size, mode='bilinear', align_corners=False)
        B = ct_image.size(0)
        t = torch.randint(0, self.timesteps, (B,), device=self.device, dtype=torch.long)
        x_t, noise, _, _ = self.q_sample(ct_image, t)
        cond_input = torch.cat([pet_image, x_t], dim=1)
        noise_pred = self.unet(cond_input)
        loss = self.loss_fn(noise_pred, noise)
        self.log("train_loss", loss, on_step=True, on_epoch=True, prog_bar=True)
        return loss

    def validation_step(self, batch, batch_idx):
        pet_image, ct_image = batch
        pet_image = F.interpolate(pet_image, size=self.image_size, mode='bilinear', align_corners=False)
        ct_image = F.interpolate(ct_image, size=self.image_size, mode='bilinear', align_corners=False)
        B = ct_image.size(0)
        t = torch.randint(0, self.timesteps, (B,), device=self.device, dtype=torch.long)
        x_t, noise, sqrt_alpha_bar, sqrt_one_minus_alpha_bar = self.q_sample(ct_image, t)
        cond_input = torch.cat([pet_image, x_t], dim=1)
        noise_pred = self.unet(cond_input)
        loss = self.loss_fn(noise_pred, noise)
        self.log("val_loss", loss, prog_bar=True)

        # Reconstruct the CT image from predicted noise:
        x0_pred = (x_t - sqrt_one_minus_alpha_bar * noise_pred) / sqrt_alpha_bar

        if batch_idx == 0:
            x0_pred_np = x0_pred.detach().cpu().numpy()
            ct_clean_np = ct_image.detach().cpu().numpy()
            if x0_pred_np.shape[1] == 1:
                x0_pred_np = x0_pred_np.squeeze(1)
            if ct_clean_np.shape[1] == 1:
                ct_clean_np = ct_clean_np.squeeze(1)
            save_images(ct_clean_np, x0_pred_np, self.output_dir_orig, self.output_dir_reco, self.current_epoch,
                        expected_shape=tuple(x_t.shape[-2:]))
        return loss

    def configure_optimizers(self):
        return torch.optim.Adam(self.parameters(), lr=self.lr)<|MERGE_RESOLUTION|>--- conflicted
+++ resolved
@@ -272,10 +272,7 @@
             nn.ReLU(),
             nn.Linear(hidden_dim, max_nodes * self.input_dim)
         )
-<<<<<<< HEAD
-
-=======
->>>>>>> 5736dda4
+
     def encode(self, node_features, node_positions, mask):
         x = torch.cat([node_features, node_positions], dim=-1)  # (B, N, 4)
         B, N, _ = x.size()
@@ -290,27 +287,18 @@
         mu = self.fc_mu(pooled)
         logvar = self.fc_logvar(pooled)
         return mu, logvar
-<<<<<<< HEAD
-
-=======
->>>>>>> 5736dda4
+
     def reparameterize(self, mu, logvar):
         std = torch.exp(0.5 * logvar)
         eps = torch.randn_like(std)
         return mu + eps * std
-<<<<<<< HEAD
-
-=======
->>>>>>> 5736dda4
+
     def decode(self, z):
         B = z.size(0)
         out = self.decoder_fc(z)
         out = out.view(B, self.max_nodes, self.input_dim)
         return out
-<<<<<<< HEAD
-
-=======
->>>>>>> 5736dda4
+
     def forward(self, node_features, node_positions, mask):
         mu, logvar = self.encode(node_features, node_positions, mask)
         z = self.reparameterize(mu, logvar)
@@ -318,17 +306,14 @@
         return recon, mu, logvar
 
 class GraphVAE_Lightning(pl.LightningModule):
-<<<<<<< HEAD
+
     def __init__(self, latent_features: int, max_nodes: int, lr: float = 1e-3,
                  output_dir_orig: str = "orig_molecules", output_dir_reco: str = "reco_molecules"):
-=======
-    def __init__(self, latent_features: int, max_nodes: int, lr: float = 1e-3):
->>>>>>> 5736dda4
         super().__init__()
         self.save_hyperparameters()
         self.model = GraphVAE(latent_features=latent_features, max_nodes=max_nodes)
         self.lr = lr
-<<<<<<< HEAD
+
         self.output_dir_orig = output_dir_orig
         self.output_dir_reco = output_dir_reco
 
@@ -339,11 +324,7 @@
         recon, mu, logvar = self.model(batch["node_features"], batch["node_positions"], batch["mask"])
         return recon, mu, logvar
 
-=======
-    def forward(self, batch):
-        recon, mu, logvar = self.model(batch["node_features"], batch["node_positions"], batch["mask"])
-        return recon, mu, logvar
->>>>>>> 5736dda4
+
     def compute_loss(self, recon, batch, mu, logvar):
         recon_feat = recon[..., :1]
         recon_pos = recon[..., 1:]
@@ -353,16 +334,12 @@
         recon_loss = (loss_feat + loss_pos) / mask.sum()
         kl_loss = -0.5 * torch.mean(torch.sum(1 + logvar - mu.pow(2) - logvar.exp(), dim=1))
         return recon_loss + kl_loss, recon_loss, kl_loss
-<<<<<<< HEAD
-
-=======
->>>>>>> 5736dda4
+
     def training_step(self, batch, batch_idx):
         recon, mu, logvar = self.forward(batch)
         loss, recon_loss, kl_loss = self.compute_loss(recon, batch, mu, logvar)
         self.log("train_loss", loss, prog_bar=True)
         return loss
-<<<<<<< HEAD
 
     def compute_mae(self, recon, batch):
         recon_feat = recon[..., :1]
@@ -405,16 +382,6 @@
 
     def configure_optimizers(self):
         return torch.optim.Adam(self.parameters(), lr=self.lr)
-=======
-    def validation_step(self, batch, batch_idx):
-        recon, mu, logvar = self.forward(batch)
-        loss, _, _ = self.compute_loss(recon, batch, mu, logvar)
-        self.log("val_loss", loss, prog_bar=True)
-        return loss
-    def configure_optimizers(self):
-        return torch.optim.Adam(self.parameters(), lr=self.lr)
-
->>>>>>> 5736dda4
 
 # -----------------------------
 # GAN Components
